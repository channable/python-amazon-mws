#!/usr/bin/env python
# -*- coding: utf-8 -*-
#
# Basic interface to Amazon MWS
# Based on http://code.google.com/p/amazon-mws-python
#

import urllib
import hashlib
import hmac
import base64
import md5
from xml.etree.ElementTree import fromstring
try:
    from xml.etree.ElementTree import ParseError as XMLError
except ImportError:
    from xml.parsers.expat import ExpatError as XMLError
from time import strftime, gmtime

from requests import request
from requests.exceptions import RequestException


def remove_empty(d):
    """
        Helper function that removes all keys from a dictionary (d),
        that have an empty value.
    """
    for key in d.keys():
        if not d[key]:
            del d[key]
    return d


class MWSError(Exception):
    pass


class TreeWrapper(object):
    """ Small wrapper around the find and findall methods of
        the the xml.etree.ElementTree.Element class.
    """

    def __init__(self, xml, ns):
        try:
            self.data = fromstring(xml)
        except XMLError, e:
            raise MWSError("Invalid xml, maybe amazon error...")

        self.ns = ns

    def find(self, text):
        return self.data.find(".//" + self.ns + text)

    def findall(self, text):
        return self.data.findall(".//" + self.ns + text)


class DataWrapper(object):
    def __init__(self, data, header):
        self.data = data
        if 'content-md5' in header:
            hash_ = calc_md5(self.data)
            if header['content-md5'] != hash_:
                raise MWSError("Wrong Contentlength, maybe amazon error...")

class MWS(object):
    """ Base Amazon API class """

    # This is used to post/get to the different uris used by amazon per api
    # ie. /Orders/2011-01-01
    # All subclasses must define their own URI only if needed
    URI = "/"

    # The API version varies in most amazon APIs
    VERSION = "2009-01-01"

    # There seem to be some xml namespace issues. therefore every api subclass
    # is recommended to define its namespace, so that it can be referenced
    # like so AmazonAPISubclass.NS.
    # For more information see http://stackoverflow.com/a/8719461/389453
    NS = ''

    # Some APIs are available only to either a "Merchant" or "Seller"
    # the type of account needs to be sent in every call to the amazon MWS.
    # This constant defines the exact name of the parameter Amazon expects
    # for the specific API being used.
    # All subclasses need to define this if they require another account type
    # like "Merchant" in which case you define it like so.
    # ACCOUNT_TYPE = "Merchant"
    # Which is the name of the parameter for that specific account type.
    ACCOUNT_TYPE = "SellerId"

    def __init__(self, access_key, secret_key, account_id,
                 domain='https://mws.amazonservices.com', uri="", version=""):
        self.access_key = access_key
        self.secret_key = secret_key
        self.account_id = account_id
        self.domain = domain
        self.uri = uri or self.URI
        self.version = version or self.VERSION

    def make_request(self, extra_data, method="GET", **kwargs):
        """Make request to Amazon MWS API with these parameters
        """

        # Remove all keys with an empty value because
        # Amazon's MWS does not allow such a thing.
        extra_data = remove_empty(extra_data)

        params = {
            'AWSAccessKeyId': self.access_key,
            self.ACCOUNT_TYPE: self.account_id,
            'SignatureVersion': '2',
            'Timestamp': self.get_timestamp(),
            'Version': self.version,
            'SignatureMethod': 'HmacSHA256',
        }
        params.update(extra_data)
        request_description = '&'.join(['%s=%s' % (k, urllib.quote(params[k], safe='-_.~').encode('utf-8')) for k in sorted(params)])
        signature = self.calc_signature(method, request_description)
        url = '%s%s?%s&Signature=%s' % (self.domain, self.uri, request_description, urllib.quote(signature))
        headers = {'User-Agent': 'python-amazon-mws/0.0.1 (Language=Python)'}
        headers.update(kwargs.get('extra_headers', {}))

        try:
            # Some might wonder as to why i don't pass the params dict as the params argument to request.
            # My answer is, here i have to get the url parsed string of params in order to sign it, so
            # if i pass the params dict as params to request, request will repeat that step because it will need
            # to convert the dict to a url parsed string, so why do it twice if i can just pass the full url :).
            response = request(method, url, data=kwargs.get('body', ''), headers=headers)
            if response.headers['content-type'] == 'text/xml':
                parsed_response = TreeWrapper(response.text, self.NS)
            else:
                parsed_response = DataWrapper(response.content, response.headers)
            
        except RequestException, e:
            error = e.read()
            raise MWSError(error)

        # Store the response object in the parsed_response for quick access
        parsed_response.response = response
        return parsed_response

    def get_service_status(self):
        """
            Returns a GREEN, GREEN_I, YELLOW or RED status.
            Depending on the status/availability of the API its being called from.
        """

        return self.make_request(extra_data=dict(Action='GetServiceStatus'))

    def calc_signature(self, method, request_description):
        """Calculate MWS signature to interface with Amazon
        """
        sig_data = method + '\n' + self.domain.replace('https://', '').lower() + '\n' + self.uri + '\n' + request_description
        return base64.b64encode(hmac.new(str(self.secret_key), sig_data, hashlib.sha256).digest())

    def get_timestamp(self):
        """
            Returns the current timestamp in proper format.
        """
        return strftime("%Y-%m-%dT%H:%M:%SZ", gmtime())

    def enumerate_param(self, param, values):
        """
            Builds a dictionary of an enumerated parameter.
            Takes any iterable and returns a dictionary.
            ie.
            enumerate_param('MarketplaceIdList.Id', (123, 345, 4343))
            returns
            {
                MarketplaceIdList.Id.1: 123,
                MarketplaceIdList.Id.2: 345,
                MarketplaceIdList.Id.3: 4343
            }
        """
        params = {}

        if not param.endswith('.'):
            param = "%s." % param
        for num, value in enumerate(values):
            params['%s%d' % (param, (num + 1))] = value
        return params

class DataWrapper(MWS):
    def __init__(self, data, header):
            self.data = data
            hash = self.calc_md5(data)
            if header['content-md5'] != hash:
                raise MWSError("Wrong Contentlength, maybe amazon error...")

class Feeds(MWS):
    """ Amazon MWS Feeds API """

    ACCOUNT_TYPE = "Merchant"

    def submit_feed(self, feed, feed_type, marketplaceids=(),
                    content_type="text/xml", purge='false'):
        """
            Uploads a feed ( xml or .tsv ) to the seller's inventory.
            Can be used for creating/updating products on amazon.
        """
        data = dict(Action='SubmitFeed',
                    FeedType=feed_type,
                    PurgeAndReplace=purge)
        data.update(self.enumerate_param('MarketplaceIdList.Id.', marketplaceids))
        md = calc_md5(feed)
        return self.make_request(data, method="POST", body=feed,
                                 extra_headers={'Content-MD5': md, 'Content-Type': content_type})

    def get_feed_submission_list(self, feedids=(), max_count=None, feedtypes=(),
                                    processingstatuses=(), fromdate=None, todate=None):
        data = dict(Action='GetFeedSubmissionList',
                    MaxCount=max_count,
                    SubmittedFromDate=fromdate,
                    SubmittedToDate=todate,)
        data.update(self.enumerate_param('FeedSubmissionIdList.Id', feedids))
        data.update(self.enumerate_param('FeedTypeList.Type.', feedtypes))
        data.update(self.enumerate_param('FeedProcessingStatusList.Status.', processingstatuses))
        return self.make_request(data)

    def get_submission_list_by_next_token(self, token):
        data = dict(Action='GetFeedSubmissionListByNextToken', NextToken=token)
        return self.make_request(data)

    def get_feed_submission_count(self, feedtypes=(), processingstatuses=(), fromdate=None, todate=None):
        data = dict(Action='GetFeedSubmissionCount',
                    SubmittedFromDate=fromdate,
                    SubmittedToDate=todate)
        data.update(self.enumerate_param('FeedTypeList.Type.', feedtypes))
        data.update(self.enumerate_param('FeedProcessingStatusList.Status.', processingstatuses))
        return self.make_request(data)

    def cancel_feed_submissions(self, feedids=(), feedtypes=(), fromdate=None, todate=None):
        data = dict(Action='CancelFeedSubmissions',
                    SubmittedFromDate=fromdate,
                    SubmittedToDate=todate)
        data.update(self.enumerate_param('FeedSubmissionIdList.Id.', feedids))
        data.update(self.enumerate_param('FeedTypeList.Type.', feedtypes))
        return self.make_request(data)

    def get_feed_submission_result(self, feedid):
        data = dict(Action='GetFeedSubmissionResult', FeedSubmissionId=feedid)
        return self.make_request(data)


class Reports(MWS):
    """ Amazon MWS Reports API """

    ACCOUNT_TYPE = "Merchant"

    ## REPORTS ###

    def get_report(self, report_id):
        data = dict(Action='GetReport', ReportId=report_id)
        return self.make_request(data)

    def get_report_count(self, report_types=(), acknowledged=None, fromdate=None, todate=None):
        data = dict(Action='GetReportCount',
                    Acknowledged=acknowledged,
                    AvailableFromDate=fromdate,
                    AvailableToDate=todate)
        data.update(self.enumerate_param('ReportTypeList.Type.', report_types))
        return self.make_request(data)

    def get_report_list(self, requestids=(), max_count=None, types=(), acknowledged=None, 
                        fromdate=None, todate=None):
        data = dict(Action='GetReportList',
                    Acknowledged=acknowledged,
                    AvailableFromDate=fromdate,
                    AvailableToDate=todate,
                    MaxCount=max_count)
        data.update(self.enumerate_param('ReportRequestIdList.Id.', requestids))
        data.update(self.enumerate_param('ReportTypeList.Type.', types))
        return self.make_request(data)

    def get_report_list_by_next_token(self, token):
        data = dict(Action='GetReportListByNextToken', NextToken=token)
        return self.make_request(data)

    def get_report_request_count(self, report_types=(), processingstatuses=(), fromdate=None, todate=None):
        data = dict(Action='GetReportRequestCount',
                    RequestedFromDate=fromdate,
                    RequestedToDate=todate)
        data.update(self.enumerate_param('ReportTypeList.Type.', report_types))
        data.update(self.enumerate_param('ReportProcessingStatusList.Status.', processingstatuses))
        return self.make_request(data)

    def get_report_list(self, requestids=(), max_count=None, types=(), acknowledged=None, 
                        fromdate=None, todate=None):
        data = dict(Action='GetReportList',
                    Acknowledged=acknowledged,
                    AvailableFromDate=fromdate,
                    AvailableToDate=todate,
                    MaxCount=max_count)
        data.update(self.enumerate_param('ReportRequestIdList.Id.', requestids))
        data.update(self.enumerate_param('ReportTypeList.Type.', types))
        return self.make_request(data)
    
    def get_report_schedule_list(self, types=()):
        data = dict(Action='GetReportScheduleList')
        data.update(self.enumerate_param('ReportTypeList.Type.', types))
        return self.make_request(data)
    
    def get_report_schedule_count(self, types=()):
        data = dict(Action='GetReportScheduleCount')
        data.update(self.enumerate_param('ReportTypeList.Type.', types))
        return self.make_request(data)
    
    def get_report_request_list(self, requestids=(), types=(), processingstatuses=(),
                                max_count=None, fromdate=None, todate=None):
        data = dict(Action='GetReportRequestList',
                    MaxCount=max_count,
                    RequestedFromDate=fromdate,
                    RequestedToDate=todate)
        data.update(self.enumerate_param('ReportRequestIdList.Id.', requestids))
        data.update(self.enumerate_param('ReportTypeList.Type.', types))
        data.update(self.enumerate_param('ReportProcessingStatusList.Status.', processingstatuses))
        return self.make_request(data)

    def get_report_request_list_by_next_token(self, token):
        data = dict(Action='GetReportRequestListByNextToken', NextToken=token)
        return self.make_request(data)

    def request_report(self, report_type, start_date=None, end_date=None, marketplaceids=()):
        data = dict(Action='RequestReport',
                    ReportType=report_type,
                    StartDate=start_date,
                    EndDate=end_date)
        data.update(self.enumerate_param('MarketplaceIdList.Id.', marketplaceids))
        return self.make_request(data)
    

    ### ReportSchedule ###

    def get_report_schedule_list(self, types=()):
        data = dict(Action='GetReportScheduleList')
        data.update(self.enumerate_param('ReportTypeList.Type.', types))
        return self.make_request(data)
    
    def get_report_schedule_count(self, types=()):
        data = dict(Action='GetReportScheduleCount')
        data.update(self.enumerate_param('ReportTypeList.Type.', types))
        return self.make_request(data)


class Orders(MWS):
    """ Amazon Orders API """

    URI = "/Orders/2011-01-01"
    VERSION = "2011-01-01"
    NS = '{https://mws.amazonservices.com/Orders/2011-01-01}'

    def list_orders(self, marketplaceids, created_after=None, created_before=None, lastupdatedafter=None,
                    lastupdatedbefore=None, orderstatus=(), fulfillment_channels=(),
<<<<<<< HEAD
                    payment_methods=(), buyer_email=None, seller_orderid=None, max_results=100):
=======
                    payment_methods=(), buyer_email=None, seller_orderid=None, max_results='100'):
>>>>>>> e000128a

        data = dict(Action='ListOrders',
                    CreatedAfter=created_after,
                    CreatedBefore=created_before,
                    LastUpdatedAfter=lastupdatedafter,
                    LastUpdatedBefore=lastupdatedbefore,
                    BuyerEmail=buyer_email,
                    SellerOrderId=seller_orderid,
                    MaxResultsPerPage=max_results,
                    )
        data.update(self.enumerate_param('OrderStatus.Status.', orderstatus))
        data.update(self.enumerate_param('MarketplaceId.Id.', marketplaceids))
        data.update(self.enumerate_param('FulfillmentChannel.Channel.', fulfillment_channels))
        data.update(self.enumerate_param('PaymentMethod.Method.', payment_methods))
        return self.make_request(data)

    def list_orders_by_next_token(self, token):
        data = dict(Action='ListOrdersByNextToken', NextToken=token)
        return self.make_request(data)

    def get_order(self, amazon_order_ids):
        data = dict(Action='GetOrder')
        data.update(self.enumerate_param('AmazonOrderId.Id.', amazon_order_ids))
        return self.make_request(data)

    def list_order_items(self, amazon_order_id):
        data = dict(Action='ListOrderItems', AmazonOrderId=amazon_order_id)
        return self.make_request(data)

    def list_order_items_by_next_token(self, token):
        data = dict(Action='ListOrderItemsByNextToken', NextToken=token)
        return self.make_request(data)


class Products(MWS):
    """ Amazon MWS Products API """

    URI = '/Products/2011-10-01'
    VERSION = '2011-10-01'
    NS = '{http://mws.amazonservices.com/schema/Products/2011-10-01}'

    def list_matching_products(self, marketplaceid, query, contextid=None):
        """ Returns a list of products and their attributes, ordered by
            relevancy, based on a search query that you specify.
            Your search query can be a phrase that describes the product
            or it can be a product identifier such as a UPC, EAN, ISBN, or JAN.
        """
        data = dict(Action='ListMatchingProducts',
                    MarketplaceId=marketplaceid,
                    Query=query,
                    QueryContextId=contextid)
        return self.make_request(data)

    def get_matching_product(self, marketplaceid, asins):
        """ Returns a list of products and their attributes, based on a list of
            ASIN values that you specify.
        """
        data = dict(Action='GetMatchingProduct', MarketplaceId=marketplaceid)
        data.update(self.enumerate_param('ASINList.ASIN.', asins))
        return self.make_request(data)

    def get_competitive_pricing_for_sku(self, marketplaceid, skus):
        """ Returns the current competitive pricing of a product,
            based on the SellerSKU and MarketplaceId that you specify.
        """
        data = dict(Action='GetCompetitivePricingForSKU', MarketplaceId=marketplaceid)
        data.update(self.enumerate_param('SellerSKUList.SellerSKU.', skus))
        return self.make_request(data)

    def get_competitive_pricing_for_asin(self, marketplaceid, asins):
        """ Returns the current competitive pricing of a product,
            based on the ASIN and MarketplaceId that you specify.
        """
        data = dict(Action='GetCompetitivePricingForASIN', MarketplaceId=marketplaceid)
        data.update(self.enumerate_param('ASINList.ASIN.', asins))
        return self.make_request(data)

    def get_lowest_offer_listings_for_sku(self, marketplaceid, skus, condition="Any", excludeme=False):
        data = dict(Action='GetLowestOfferListingsForSKU',
                    MarketplaceId=marketplaceid,
                    ItemCondition=condition,
                    ExcludeMe=excludeme)
        data.update(self.enumerate_param('SellerSKUList.SellerSKU.', skus))
        return self.make_request(data)

    def get_lowest_offer_listings_for_asin(self, marketplaceid, asins, condition="All", excludeme=False):
        data = dict(Action='GetLowestOfferListingsForASIN',
                    MarketplaceId=marketplaceid,
                    ItemCondition=condition,
                    ExcludeMe=excludeme)
        data.update(self.enumerate_param('ASINList.ASIN.', asins))
        return self.make_request(data)

    def get_product_categories_for_sku(self, marketplaceid, sku):
        data = dict(Action='GetProductCategoriesForSKU',
                    MarketplaceId=marketplaceid,
                    SellerSKU=sku)
        return self.make_request(data)

    def get_product_categories_for_asin(self, marketplaceid, asin):
        data = dict(Action='GetProductCategoriesForASIN',
                    MarketplaceId=marketplaceid,
                    ASIN=asin)
        return self.make_request(data)

    def get_my_price_for_sku(self, marketplaceid, skus, condition=None):
        data = dict(Action='GetMyPriceForSKU',
                    MarketplaceId=marketplaceid,
                    ItemCondition=condition)
        data.update(self.enumerate_param('SellerSKUList.SellerSKU.', skus))
        return self.make_request(data)

    def get_my_price_for_asin(self, marketplaceid, asins, condition=None):
        data = dict(Action='GetMyPriceForASIN',
                    MarketplaceId=marketplaceid,
                    ItemCondition=condition)
        data.update(self.enumerate_param('ASINList.ASIN.', asins))
        return self.make_request(data)


class Sellers(MWS):
    """ Amazon MWS Sellers API """

    URI = '/Sellers/2011-07-01'
    VERSION = '2011-07-01'
    NS = '{http://mws.amazonservices.com/schema/Sellers/2011-07-01}'

    def list_marketplace_participations(self):
        """
            Returns a list of marketplaces a seller can participate in and
            a list of participations that include seller-specific information in that marketplace.
            The operation returns only those marketplaces where the seller's account is in an active state.
        """

        data = dict(Action='ListMarketplaceParticipations')
        return self.make_request(data)

    def list_marketplace_participations_by_next_token(self, token):
        """
            Takes a "NextToken" and returns the same information as "list_marketplace_participations".
            Based on the "NextToken".
        """
        data = dict(Action='ListMarketplaceParticipations', NextToken=token)
        return self.make_request(data)


#### Fulfillment APIs ####


class InboundShipments(MWS):
    URI = "/FulfillmentInboundShipment/2010-10-01"
    VERSION = '2010-10-01'

    # To be completed


class Inventory(MWS):
    """ Amazon MWS Inventory Fulfillment API """

    URI = '/FulfillmentInventory/2010-10-01'
    VERSION = '2010-10-01'
    NS = "{http://mws.amazonaws.com/FulfillmentInventory/2010-10-01}"

    def list_inventory_supply(self, skus=(), datetime=None, response_group='Basic'):
        """ Returns information on available inventory """

        data = dict(Action='ListInventorySupply',
                    QueryStartDateTime=datetime,
                    ResponseGroup=response_group,
                    )
        data.update(self.enumerate_param('SellerSkus.member.', skus))
        return self.make_request(data, "POST")

    def list_inventory_supply_by_next_token(self, token):
        data = dict(Action='ListInventorySupplyByNextToken', NextToken=token)
        return self.make_request(data, "POST")


class OutboundShipments(MWS):
    URI = "/FulfillmentOutboundShipment/2010-10-01"
    VERSION = "2010-10-01"
    # To be completed

def calc_md5(string):
    """Calculates the MD5 encryption for the given string
    """
    md = md5.new()
    md.update(string)
    return base64.encodestring(md.digest()).strip('\n')<|MERGE_RESOLUTION|>--- conflicted
+++ resolved
@@ -354,11 +354,7 @@
 
     def list_orders(self, marketplaceids, created_after=None, created_before=None, lastupdatedafter=None,
                     lastupdatedbefore=None, orderstatus=(), fulfillment_channels=(),
-<<<<<<< HEAD
-                    payment_methods=(), buyer_email=None, seller_orderid=None, max_results=100):
-=======
                     payment_methods=(), buyer_email=None, seller_orderid=None, max_results='100'):
->>>>>>> e000128a
 
         data = dict(Action='ListOrders',
                     CreatedAfter=created_after,
